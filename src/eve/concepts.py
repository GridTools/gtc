# -*- coding: utf-8 -*-
#
# Eve Toolchain - GT4Py Project - GridTools Framework
#
# Copyright (c) 2020, CSCS - Swiss National Supercomputing Center, ETH Zurich
# All rights reserved.
#
# This file is part of the GT4Py project and the GridTools framework.
# GT4Py is free software: you can redistribute it and/or modify it under
# the terms of the GNU General Public License as published by the
# Free Software Foundation, either version 3 of the License, or any later
# version. See the LICENSE.txt file at the top-level directory of this
# distribution for a copy of the license or check <https://www.gnu.org/licenses/>.
#
# SPDX-License-Identifier: GPL-3.0-or-later

"""Definitions of basic Eve concepts."""


from __future__ import annotations

import collections.abc
import functools
import types

import pydantic
import pydantic.generics

from . import type_definitions, utils
from .type_definitions import NOTHING, IntEnum, Str, StrEnum
from .typingx import (
    Any,
    AnyNoArgCallable,
    ClassVar,
    Dict,
    Generator,
    Iterable,
    List,
    Optional,
    Set,
    Tuple,
    TypedDict,
    TypeVar,
    Union,
    no_type_check,
)


# -- Fields --
class FieldKind(StrEnum):
    INPUT = "input"
    OUTPUT = "output"


class FieldConstraintsDict(TypedDict, total=False):
    vtype: Union[VType, Tuple[VType, ...]]


class FieldMetadataDict(TypedDict, total=False):
    constraints: FieldConstraintsDict
    kind: FieldKind
    definition: pydantic.fields.ModelField


NodeChildrenMetadataDict = Dict[str, FieldMetadataDict]


_EVE_METADATA_KEY = "_EVE_META_"


def field(
    default: Any = NOTHING,
    *,
    default_factory: Optional[AnyNoArgCallable] = None,
    kind: Optional[FieldKind] = None,
    constraints: Optional[FieldConstraintsDict] = None,
    schema_config: Dict[str, Any] = None,
) -> pydantic.fields.FieldInfo:
    metadata = {}
    for key in ["kind", "constraints"]:
        value = locals()[key]
        if value:
            metadata[key] = value
    kwargs = schema_config or {}
    kwargs[_EVE_METADATA_KEY] = metadata

    if default is NOTHING:
        field_info = pydantic.Field(default_factory=default_factory, **kwargs)
    else:
        field_info = pydantic.Field(default, default_factory=default_factory, **kwargs)
    assert isinstance(field_info, pydantic.fields.FieldInfo)

    return field_info


in_field = functools.partial(field, kind=FieldKind.INPUT)
out_field = functools.partial(field, kind=FieldKind.OUTPUT)


# -- Models --
class BaseModelConfig:
    """Base Eve configuration for mutable pydantic classes."""

    extra = "forbid"
    underscore_attrs_are_private = True
    # TODO(egparedes): setting 'underscore_attrs_are_private' to True breaks sphinx-autodoc


class FrozenModelConfig(BaseModelConfig):
    """Base Eve configuration for immutable pydantic classes."""

    allow_mutation = False


class Model(pydantic.BaseModel):
    """Base public class for models that are not IR Nodes."""

    class Config(BaseModelConfig):
        ...


class FrozenModel(pydantic.BaseModel):
    """Base public class for immutable models that are not IR Nodes."""

    class Config(FrozenModelConfig):
        ...


# -- Nodes --
AnyNode = TypeVar("AnyNode", bound="BaseNode")
ValueNode = Union[bool, bytes, int, float, str, IntEnum, StrEnum]
LeafNode = Union[AnyNode, ValueNode]
TreeNode = Union[AnyNode, Union[List[LeafNode], Dict[Any, LeafNode], Set[LeafNode]]]


def _is_data_annotation_name(name: str) -> bool:
    return name.endswith("_") and not name.endswith("__") and not name.startswith("_")


def _is_child_field_name(name: str) -> bool:
    return not name.endswith("_") and not name.startswith("_")


def _is_internal_field_name(name: str) -> bool:
    return name.endswith("__") and not name.startswith("_")


def _is_private_attr_name(name: str) -> bool:
    return name.startswith("_")


class NodeMetaclass(pydantic.main.ModelMetaclass):
    """Custom metaclass for Node classes.

    Customize the creation of new Node classes adding Eve specific attributes.

    """

    @no_type_check
    def __new__(mcls, name, bases, namespace, **kwargs):
        # Optional preprocessing of class namespace before creation:
        cls = super().__new__(mcls, name, bases, namespace, **kwargs)

        # Postprocess created class:
        # Add metadata class members
        children_metadata = {}
        for name, model_field in cls.__fields__.items():
            assert not _is_private_attr_name(name)
            if _is_data_annotation_name(name):
                raise TypeError(f"Invalid field name '{name}' looks like a data annotation.")
            if _is_internal_field_name(name):
                raise TypeError(f"Invalid field name '{name}' looks like an Eve internal field.")
            if _is_child_field_name(name):
                children_metadata[name] = {
                    "definition": model_field,
                    **model_field.field_info.extra.get(_EVE_METADATA_KEY, {}),
                }

        cls.__node_children__ = children_metadata

        return cls


class BaseNode(pydantic.BaseModel, metaclass=NodeMetaclass):
    """Base class representing an IR node.

    A node is currently implemented as a pydantic Model with some extra features.

    The public fields of a node encode the IR information and are considered
    as `children` when iterating a tree. Besides children fields, a node class
    can define private instance attributes, which are regular Python attributes,
    without explicit validation or serialization, currently implemented by
    pydantic using ``__slots__``.

    Accepted field values are:

        * builtin types: `bool`, `bytes`, `int`, `float`, `str`.
        * enum.Enum types.
        * other :class:`Node` subclasses.
        * other :class:`pydantic.BaseModel` subclasses.
        * supported collections (:class:`Tuple`, :class:`List`, :class:`Dict`, :class:`Set`).
          of any of the previous items.

    Node members follow a specific naming scheme to distinguish between the
    different kinds of members:

        * Member names ending with ``_`` and not starting with ``_``, (e.g. ``my_data_``)
          are considered node data annotations, not children nodes. They are
          intended to be used by the user, typically to cache derived,
          non-essential information on the node, and they can be assigned directly
          without a explicit definition in the class body (which will consequently
          trigger an error). They are stored in the default ``__node_annotations__``
          private instance attribute.
        * Member names starting with ``_`` (e.g. ``_private`` or ``__private__``)
          are transformed into `private instance attributes` by pydantic and thus
          ignored by Eve. Since none of the pydantic features will work on them
          (type coercion, validators, etc.), it is not recommended for users to
          define new pydantic private attributes in the nodes and use node data
          annotations instead.
        * Member names ending with ``__`` and not starting with ``_`` (e.g. ``internal__``)
          are reserved for internal Eve use and should NOT be defined by
          regular users. All pydantic features will work on these fields
          anyway but they will be not visible visible in Eve nodes.


    A default set of private attributes is defined in :class:`BaseNode` and
    therefore available on all node subclasses:

    Attributes:
        __node_id__: unique id of the node instance.
        __node_annotations__: container for arbitrary data annotations.

    Additionally, node classes comes with the following utilities provided
    by pydantic for simple serialization purposes:

        :meth:`dict()`
            returns a dictionary of the model's fields and values.
        :meth:`json()`
            returns a JSON string representation dict().
        :meth:`copy()`
            returns a copy (by default, shallow copy) of the model.
        :meth:`schema()`
            returns a dictionary representing the model as JSON Schema.
        :meth:`schema_json()`
            returns a JSON string representation of schema().

    Pydantic provides even more helper methods, but they are too `pydantic-specific`
    and therefore it is recommended to avoid them in stable Eve code.

    """

    __node_children__: ClassVar[NodeChildrenMetadataDict]

    # Node private attributes
    #: Unique node-id
    __node_id__: Optional[str] = pydantic.PrivateAttr(
        default_factory=utils.UIDGenerator.sequential_id
    )

<<<<<<< HEAD
    #: Node analysis annotations
    __node_annotations__: Optional[Str] = pydantic.PrivateAttr(
=======
    #: Node data annotations
    __node_annotations__: Optional[Str] = pydantic.PrivateAttr(  # type: ignore  # mypy can't find PrivateAttr
>>>>>>> 11381cf4
        default_factory=types.SimpleNamespace
    )

    def iter_children(self) -> Generator[Tuple[str, Any], None, None]:
        """Iterate through all public field (name, value) pairs."""
        for name, _ in self.__fields__.items():
            if _is_child_field_name(name):
                yield name, getattr(self, name)

    def iter_children_names(self) -> Generator[str, None, None]:
        """Iterate through all public field names."""
        for name, _ in self.iter_children():
            yield name

    def iter_children_values(self) -> Generator[Any, None, None]:
        """Iterate through all public field values."""
        for _, node in self.iter_children():
            yield node

    @property
    def data_annotations(self) -> Dict[str, Any]:
        """Node data annotations dict."""
        return self.__node_annotations__.__dict__

    @property
    def private_attrs_names(self) -> Set[str]:
        """Names of all the private instance attributes."""
        return set(self.__slots__) - {"__doc__"}

    def __getattr__(self, name: str) -> Any:
        """Access node data annotations or regular instance data."""
        if _is_data_annotation_name(name):
            try:
                return super().__getattribute__("__node_annotations__").__getattribute__(name)
            except AttributeError as e:
                raise AttributeError(f"Invalid data annotation name: '{name}'") from e
        else:
            return super().__getattribute__(name)

    def __setattr__(self, name: str, value: Any) -> None:
        """Set node data annotations or regular instance data."""
        if _is_data_annotation_name(name):
            try:
                super().__getattribute__("__node_annotations__").__setattr__(name, value)
            except AttributeError as e:
                raise AttributeError(f"Invalid data annotation name: '{name}'") from e
        else:
            super().__setattr__(name, value)

    def __delattr__(self, name: str) -> None:
        """Delete node data annotations or regular instance data."""
        if _is_data_annotation_name(name):
            try:
                super().__getattribute__("__node_annotations__").__delattr__(name)
            except AttributeError as e:
                raise AttributeError(f"Invalid data annotation name: '{name}'") from e
        else:
            super().__delattr__(name)

    class Config(BaseModelConfig):
        ...


class GenericNode(BaseNode, pydantic.generics.GenericModel):
    """Base generic node class."""

    pass


class Node(BaseNode):
    """Default public name for a base node class."""

    pass


class FrozenNode(Node):
    """Default public name for an immutable base node class."""

    class Config(FrozenModelConfig):
        ...


KeyValue = Tuple[Union[int, str], Any]
TreeIterationItem = Union[Any, Tuple[KeyValue, Any]]


def generic_iter_children(
    node: TreeNode, *, with_keys: bool = False
) -> Iterable[Union[Any, Tuple[KeyValue, Any]]]:
    """Create an iterator to traverse values as Eve tree nodes.

    Args:
        with_keys: Return tuples of (key, object) values where keys are
            the reference to the object node in the parent.
            Defaults to `False`.

    """

    children_iterator: Iterable[Union[Any, Tuple[KeyValue, Any]]] = iter(())
    if isinstance(node, Node):
        children_iterator = node.iter_children() if with_keys else node.iter_children_values()
    elif isinstance(node, collections.abc.Sequence) and not isinstance(
        node, type_definitions.ATOMIC_COLLECTION_TYPES
    ):
        children_iterator = enumerate(node) if with_keys else iter(node)
    elif isinstance(node, collections.abc.Set):
        children_iterator = zip(node, node) if with_keys else iter(node)  # type: ignore  # problems with iter(Set)
    elif isinstance(node, collections.abc.Mapping):
        children_iterator = node.items() if with_keys else node.values()

    return children_iterator


# -- Misc --
class VType(FrozenModel):

    # VType fields
    #: Unique name
    name: Str

    def __init__(self, name: str) -> None:
        super().__init__(name=name)<|MERGE_RESOLUTION|>--- conflicted
+++ resolved
@@ -257,13 +257,8 @@
         default_factory=utils.UIDGenerator.sequential_id
     )
 
-<<<<<<< HEAD
     #: Node analysis annotations
     __node_annotations__: Optional[Str] = pydantic.PrivateAttr(
-=======
-    #: Node data annotations
-    __node_annotations__: Optional[Str] = pydantic.PrivateAttr(  # type: ignore  # mypy can't find PrivateAttr
->>>>>>> 11381cf4
         default_factory=types.SimpleNamespace
     )
 
