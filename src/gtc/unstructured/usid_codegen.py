--- conflicted
+++ resolved
@@ -354,11 +354,7 @@
             for(std::size_t idx = 0; idx < gridtools::next::connectivity::size(${ prim_conn.name }); idx++) {
                 % if len(prim_sid.entries) > 0:
                 auto ${ prim_sid.ptr_name } = ${ prim_sid.origin_name }();
-<<<<<<< HEAD
-                gridtools::sid::shift(${ prim_sid.ptr_name }, gridtools::at_key<
-=======
                 gridtools::sid::shift(${ prim_sid.ptr_name }, gridtools::host_device::at_key<
->>>>>>> 4fb84da7
                     ${ _this_generator.LOCATION_TYPE_TO_STR[prim_sid.location.elements[-1]] }
                     >(${ prim_sid.strides_name }), idx);
                 % endif
