--- conflicted
+++ resolved
@@ -16,7 +16,7 @@
 
 
 import enum
-from typing import List, Tuple
+from typing import List, Optional, Tuple
 
 from pydantic import root_validator
 
@@ -44,14 +44,9 @@
 
 
 class FieldAccessExpr(Expr):
-<<<<<<< HEAD
-    name: str
-    offset: Tuple[bool, int]
-    is_sparse = False
-=======
     name: Str
     offset: Tuple[Bool, Int]
->>>>>>> 6ddba871
+    is_sparse = False
     # TODO to add a validator we need to lookup a symbol table for the field's location type
 
 
@@ -137,13 +132,8 @@
         if len(statements) == 0:
             raise ValueError("BlockStmt is empty")
 
-<<<<<<< HEAD
-        if not all(s.location_type == statements[0].location_type for s in statements):
+        if any(s.location_type != statements[0].location_type for s in statements):
             raise ValueError("Location type mismatch: not all statements have the same")
-=======
-        if any(s.location_type != statements[0].location_type for s in statements):
-            raise ValueError("Location type mismatch")
->>>>>>> 6ddba871
 
         if "location_type" not in values:
             values["location_type"] = statements[0].location_type
