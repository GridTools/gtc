# -*- coding: utf-8 -*-
from subprocess import PIPE, Popen
from types import MappingProxyType
from typing import ClassVar, Mapping

from mako import template as mako_tpl

from eve.codegen import TemplatedGenerator

from . import common
from .naive import LocationType


class NaiveCodeGenerator(TemplatedGenerator):
    LOCATION_TYPE_TO_STR: ClassVar[Mapping[LocationType, Mapping[str, str]]] = MappingProxyType(
        {
            LocationType.Node: MappingProxyType({"singular": "vertex", "plural": "vertices"}),
            LocationType.Edge: MappingProxyType({"singular": "edge", "plural": "edge"}),
            LocationType.Face: MappingProxyType({"singular": "cell", "plural": "cells"}),
        }
    )

    DATA_TYPE_TO_STR: ClassVar[Mapping[LocationType, str]] = MappingProxyType(
        {
            common.DataType.BOOLEAN: "bool",
            common.DataType.INT32: "int",
            common.DataType.UINT32: "unsigned_int",
            common.DataType.FLOAT32: "float",
            common.DataType.FLOAT64: "double",
        }
    )

    class Templates:
        UnstructuredField = mako_tpl.Template(
            """
<%
    loc_type = _this_generator.LOCATION_TYPE_TO_STR[_this_node.location_type]["singular"]
    data_type = _this_generator.DATA_TYPE_TO_STR[_this_node.data_type]
%>
  dawn::${ loc_type }_field_t<LibTag, ${ data_type }>& ${ name };"""
        )

        FieldAccessExpr = "{name}(deref(LibTag{{}}, {iter_var}), k)"

        AssignmentExpr = "{left} = {right}"

        ExprStmt = "\n{expr};"

        ForK = mako_tpl.Template(
            """
<%
    if _this_node.loop_order == _this_module.common.LoopOrder.FORWARD:
        k_init = '0'
        k_cond = 'k < k_size'
        k_step = '++k'
    else:
        k_init = 'k_size -1'
        k_cond = 'k >= 0'
        k_step = '--k'
%>
for (int k = ${k_init}; ${k_cond}; ${k_step}) {${ "".join(horizontal_loops) }\n}"""
        )

        HorizontalLoop = mako_tpl.Template(
            """
<%
    loc_type = _this_generator.LOCATION_TYPE_TO_STR[_this_node.location_type]['plural'].title()
%>
  for(auto const & t: get${ loc_type }(LibTag{}, mesh)) ${ ast }"""
        )

        BlockStmt = mako_tpl.Template("{${ ''.join(statements) }\n}")

        ReduceOverNeighbourExpr = mako_tpl.Template(
            """
<%
    right_loc_type = _this_generator.LOCATION_TYPE_TO_STR[_this_node.right_location_type]["singular"].title()
    loc_type = _this_generator.LOCATION_TYPE_TO_STR[_this_node.location_type]["singular"].title()
%>
            reduce${ right_loc_type }To${ loc_type }(LibTag{}, mesh, ${ outer_iter_var }, ${ init }, [&](auto& lhs, auto const& ${ iter_var }) {
return lhs ${ operation } = ${ right };
})"""
        )

        LiteralExpr = mako_tpl.Template(
            "(${ _this_generator.DATA_TYPE_TO_STR[_this_node.data_type] })${ value }"
        )

<<<<<<< HEAD
    NODE_TEMPLATES = dict(
        UnstructuredField="\n  dawn::{sparse_loc}{loctype}_field_t<LibTag, {data_type}>& {name};",
        FieldAccessExpr="{name}(deref(LibTag{{}}, {iter_var}), {sparse_index} k)",
        AssignmentExpr="{left} = {right}",
        VarAccessExpr="{name}",
        BinaryOp="{left} {op} {right}",
        ExprStmt="\n{expr};",
        VarDeclStmt="\n{data_type} {name} = {init};",
        ForK="{k_loop} {{int m_sparse_dimension_idx;{horizontal_loops}\n}}",
        HorizontalLoop="\nfor(auto const & t: get{stringified_location_type}(LibTag{{}}, mesh)) {ast}",
        BlockStmt="{{{statements}\n}}",
        ReduceOverNeighbourExpr="""(m_sparse_dimension_idx=0,reduce{right_loc_type}To{loc_type}(LibTag{{}}, mesh, {outer_iter_var}, {init}, [&](auto& lhs, auto const& {inner_iter_var}) {{
lhs {operation}= {right};
m_sparse_dimension_idx++;
return lhs;
}}))""",
        LiteralExpr="({c_data_type}){value}",
        Stencil="""
void {name}() {{
=======
        Stencil = mako_tpl.Template(
            """
void ${name}() {
>>>>>>> 6ddba871
using dawn::deref;
${ "".join(k_loops) }
}
"""
        )

        Computation = mako_tpl.Template(
            """
<%
    stencil_calls = '\\n'.join("{name}();".format(name=s.name) for s in _this_node.stencils)
    ctor_field_params = ', '.join(
        'dawn::{loc_type}_field_t<LibTag, {data_type}>& {name}'.format(
            loc_type=_this_generator.LOCATION_TYPE_TO_STR[p.location_type]['singular'],
            name=p.name,
            data_type=_this_generator.DATA_TYPE_TO_STR[p.data_type],
        )
        for p in _this_node.params
    )
    ctor_field_initializers = ', '.join(
        '{name}({name})'.format(name=p.name) for p in _this_node.params
    )
%>
#define DAWN_GENERATED 1
#define DAWN_BACKEND_T CXXNAIVEICO
#include <driver-includes/unstructured_interface.hpp>
namespace dawn_generated {
namespace cxxnaiveico {
template <typename LibTag>
class generated {
private:
  dawn::mesh_t<LibTag> const& mesh;
  int const k_size;

${ ''.join(params) }
${ ''.join(stencils) }

public:
generated(dawn::mesh_t<LibTag> const& mesh, int k_size, ${ ctor_field_params }): mesh(mesh), k_size(k_size), ${ ctor_field_initializers } {}

void run() {
    ${ stencil_calls }
}
};
}
}

<<<<<<< HEAD
    def visit_UnstructuredField(self, node, **kwargs) -> str:
        sparse_loc = ""
        if node.sparse_location_type:
            sparse_loc = "sparse_"
        return self.render_node(
            node,
            dict(
                loctype=location_type_to_str_singular_lower(node.location_type),
                sparse_loc=sparse_loc,
                data_type=data_type_to_c(node.data_type),
            ),
        )

    def visit_VarDeclStmt(self, node, **kwargs) -> str:
        return self.render_node(node, dict(data_type=data_type_to_c(node.data_type)),)

    def visit_FieldAccessExpr(self, node, **kwargs) -> str:
        sparse_index = ""
        if node.is_sparse:
            sparse_index = "m_sparse_dimension_idx, "
        return self.render_node(
            node, dict(iter_var=self.iter_var_stack[-1], sparse_index=sparse_index)
        )

    def visit_ForK(self, node, **kwargs) -> str:
        if node.loop_order == common.LoopOrder.FORWARD:
            k_loop = "\nfor(int k = 0; k < k_size; ++k)"
        else:
            k_loop = "\nfor(int k = k_size-1; k >= 0; --k)"

        horizontal_loops = "".join(self.visit(h) for h in node.horizontal_loops)
        return self.render_node(node, dict(horizontal_loops=horizontal_loops, k_loop=k_loop))
=======
"""
        )

    @classmethod
    def apply(cls, root, **kwargs) -> str:
        generated_code = super().apply(root, **kwargs)
        p = Popen(["clang-format"], stdout=PIPE, stdin=PIPE, encoding="utf8")
        formatted_code = p.communicate(input=generated_code)[0]
        return formatted_code
>>>>>>> 6ddba871

    def visit_HorizontalLoop(self, node, **kwargs) -> str:
        return self.generic_visit(node, iter_var="t", **kwargs)

<<<<<<< HEAD
    def visit_Stencil(self, node, **kwargs) -> str:
        k_loops = "".join(self.visit(l) for l in node.k_loops)
        return self.render_node(node, dict(k_loops=k_loops))

    def visit_Computation(self, node, **kwargs) -> str:
        api_field_declarations = "".join(self.visit(p) for p in node.params)
        stencil_definitions = "".join(self.visit(s) for s in node.stencils)
        ctor_field_params = ", ".join(
            "dawn::{sparse_loc}{loc_type}_field_t<LibTag, {data_type}>& {name}".format(
                loc_type=location_type_to_str_singular_lower(p.location_type),
                name=p.name,
                data_type=data_type_to_c(p.data_type),
                sparse_loc="sparse_" if p.sparse_location_type else "",
            )
            for p in node.params
        )
        ctor_field_initializers = ", ".join(
            "{name}({name})".format(name=p.name) for p in node.params
        )
        stencil_calls = "\n".join("{name}();".format(name=s.name) for s in node.stencils)
        return self.render_node(
            node,
            dict(
                api_field_declarations=api_field_declarations,
                stencil_definitions=stencil_definitions,
                ctor_field_params=ctor_field_params,
                ctor_field_initializers=ctor_field_initializers,
                stencil_calls=stencil_calls,
            ),
        )
=======
    def visit_ReduceOverNeighbourExpr(self, node, *, iter_var, **kwargs) -> str:
        outer_iter_var = iter_var
        return self.generic_visit(node, outer_iter_var=outer_iter_var, iter_var="redIdx", **kwargs,)
>>>>>>> 6ddba871
<|MERGE_RESOLUTION|>--- conflicted
+++ resolved
@@ -36,15 +36,30 @@
 <%
     loc_type = _this_generator.LOCATION_TYPE_TO_STR[_this_node.location_type]["singular"]
     data_type = _this_generator.DATA_TYPE_TO_STR[_this_node.data_type]
+    sparseloc = "sparse_" if _this_node.sparse_location_type else ""
 %>
-  dawn::${ loc_type }_field_t<LibTag, ${ data_type }>& ${ name };"""
+  dawn::${ sparseloc }${ loc_type }_field_t<LibTag, ${ data_type }>& ${ name };"""
         )
 
-        FieldAccessExpr = "{name}(deref(LibTag{{}}, {iter_var}), k)"
+        FieldAccessExpr = mako_tpl.Template(
+            """
+<%
+    sparse_index = "m_sparse_dimension_idx, " if _this_node.is_sparse else ""
+%>
+  ${ name }(deref(LibTag{}, ${ iter_var }), ${ sparse_index } k)"""
+        )
 
         AssignmentExpr = "{left} = {right}"
 
+        VarAccessExpr = "{name}"
+
+        BinaryOp = "{left} {op} {right}"
+
         ExprStmt = "\n{expr};"
+
+        VarDeclStmt = mako_tpl.Template(
+            "\n${ _this_generator.DATA_TYPE_TO_STR[_this_node.data_type] } ${ name } = ${ init };"
+        )  # TODO datatype
 
         ForK = mako_tpl.Template(
             """
@@ -58,7 +73,9 @@
         k_cond = 'k >= 0'
         k_step = '--k'
 %>
-for (int k = ${k_init}; ${k_cond}; ${k_step}) {${ "".join(horizontal_loops) }\n}"""
+for (int k = ${k_init}; ${k_cond}; ${k_step}) {
+    int m_sparse_dimension_idx;
+    ${ "".join(horizontal_loops) }\n}"""
         )
 
         HorizontalLoop = mako_tpl.Template(
@@ -77,40 +94,20 @@
     right_loc_type = _this_generator.LOCATION_TYPE_TO_STR[_this_node.right_location_type]["singular"].title()
     loc_type = _this_generator.LOCATION_TYPE_TO_STR[_this_node.location_type]["singular"].title()
 %>
-            reduce${ right_loc_type }To${ loc_type }(LibTag{}, mesh, ${ outer_iter_var }, ${ init }, [&](auto& lhs, auto const& ${ iter_var }) {
-return lhs ${ operation } = ${ right };
-})"""
+            (m_sparse_dimension_idx=0,reduce${ right_loc_type }To${ loc_type }(LibTag{}, mesh, ${ outer_iter_var }, ${ init }, [&](auto& lhs, auto const& ${ iter_var }) {
+lhs ${ operation }= ${ right };
+m_sparse_dimension_idx++;
+return lhs;
+}))"""
         )
 
         LiteralExpr = mako_tpl.Template(
             "(${ _this_generator.DATA_TYPE_TO_STR[_this_node.data_type] })${ value }"
         )
 
-<<<<<<< HEAD
-    NODE_TEMPLATES = dict(
-        UnstructuredField="\n  dawn::{sparse_loc}{loctype}_field_t<LibTag, {data_type}>& {name};",
-        FieldAccessExpr="{name}(deref(LibTag{{}}, {iter_var}), {sparse_index} k)",
-        AssignmentExpr="{left} = {right}",
-        VarAccessExpr="{name}",
-        BinaryOp="{left} {op} {right}",
-        ExprStmt="\n{expr};",
-        VarDeclStmt="\n{data_type} {name} = {init};",
-        ForK="{k_loop} {{int m_sparse_dimension_idx;{horizontal_loops}\n}}",
-        HorizontalLoop="\nfor(auto const & t: get{stringified_location_type}(LibTag{{}}, mesh)) {ast}",
-        BlockStmt="{{{statements}\n}}",
-        ReduceOverNeighbourExpr="""(m_sparse_dimension_idx=0,reduce{right_loc_type}To{loc_type}(LibTag{{}}, mesh, {outer_iter_var}, {init}, [&](auto& lhs, auto const& {inner_iter_var}) {{
-lhs {operation}= {right};
-m_sparse_dimension_idx++;
-return lhs;
-}}))""",
-        LiteralExpr="({c_data_type}){value}",
-        Stencil="""
-void {name}() {{
-=======
         Stencil = mako_tpl.Template(
             """
 void ${name}() {
->>>>>>> 6ddba871
 using dawn::deref;
 ${ "".join(k_loops) }
 }
@@ -122,10 +119,11 @@
 <%
     stencil_calls = '\\n'.join("{name}();".format(name=s.name) for s in _this_node.stencils)
     ctor_field_params = ', '.join(
-        'dawn::{loc_type}_field_t<LibTag, {data_type}>& {name}'.format(
+        'dawn::{sparse_loc}{loc_type}_field_t<LibTag, {data_type}>& {name}'.format(
             loc_type=_this_generator.LOCATION_TYPE_TO_STR[p.location_type]['singular'],
             name=p.name,
             data_type=_this_generator.DATA_TYPE_TO_STR[p.data_type],
+            sparse_loc="sparse_" if p.sparse_location_type else ""
         )
         for p in _this_node.params
     )
@@ -157,40 +155,6 @@
 }
 }
 
-<<<<<<< HEAD
-    def visit_UnstructuredField(self, node, **kwargs) -> str:
-        sparse_loc = ""
-        if node.sparse_location_type:
-            sparse_loc = "sparse_"
-        return self.render_node(
-            node,
-            dict(
-                loctype=location_type_to_str_singular_lower(node.location_type),
-                sparse_loc=sparse_loc,
-                data_type=data_type_to_c(node.data_type),
-            ),
-        )
-
-    def visit_VarDeclStmt(self, node, **kwargs) -> str:
-        return self.render_node(node, dict(data_type=data_type_to_c(node.data_type)),)
-
-    def visit_FieldAccessExpr(self, node, **kwargs) -> str:
-        sparse_index = ""
-        if node.is_sparse:
-            sparse_index = "m_sparse_dimension_idx, "
-        return self.render_node(
-            node, dict(iter_var=self.iter_var_stack[-1], sparse_index=sparse_index)
-        )
-
-    def visit_ForK(self, node, **kwargs) -> str:
-        if node.loop_order == common.LoopOrder.FORWARD:
-            k_loop = "\nfor(int k = 0; k < k_size; ++k)"
-        else:
-            k_loop = "\nfor(int k = k_size-1; k >= 0; --k)"
-
-        horizontal_loops = "".join(self.visit(h) for h in node.horizontal_loops)
-        return self.render_node(node, dict(horizontal_loops=horizontal_loops, k_loop=k_loop))
-=======
 """
         )
 
@@ -200,44 +164,10 @@
         p = Popen(["clang-format"], stdout=PIPE, stdin=PIPE, encoding="utf8")
         formatted_code = p.communicate(input=generated_code)[0]
         return formatted_code
->>>>>>> 6ddba871
 
     def visit_HorizontalLoop(self, node, **kwargs) -> str:
         return self.generic_visit(node, iter_var="t", **kwargs)
 
-<<<<<<< HEAD
-    def visit_Stencil(self, node, **kwargs) -> str:
-        k_loops = "".join(self.visit(l) for l in node.k_loops)
-        return self.render_node(node, dict(k_loops=k_loops))
-
-    def visit_Computation(self, node, **kwargs) -> str:
-        api_field_declarations = "".join(self.visit(p) for p in node.params)
-        stencil_definitions = "".join(self.visit(s) for s in node.stencils)
-        ctor_field_params = ", ".join(
-            "dawn::{sparse_loc}{loc_type}_field_t<LibTag, {data_type}>& {name}".format(
-                loc_type=location_type_to_str_singular_lower(p.location_type),
-                name=p.name,
-                data_type=data_type_to_c(p.data_type),
-                sparse_loc="sparse_" if p.sparse_location_type else "",
-            )
-            for p in node.params
-        )
-        ctor_field_initializers = ", ".join(
-            "{name}({name})".format(name=p.name) for p in node.params
-        )
-        stencil_calls = "\n".join("{name}();".format(name=s.name) for s in node.stencils)
-        return self.render_node(
-            node,
-            dict(
-                api_field_declarations=api_field_declarations,
-                stencil_definitions=stencil_definitions,
-                ctor_field_params=ctor_field_params,
-                ctor_field_initializers=ctor_field_initializers,
-                stencil_calls=stencil_calls,
-            ),
-        )
-=======
     def visit_ReduceOverNeighbourExpr(self, node, *, iter_var, **kwargs) -> str:
         outer_iter_var = iter_var
-        return self.generic_visit(node, outer_iter_var=outer_iter_var, iter_var="redIdx", **kwargs,)
->>>>>>> 6ddba871
+        return self.generic_visit(node, outer_iter_var=outer_iter_var, iter_var="redIdx", **kwargs,)