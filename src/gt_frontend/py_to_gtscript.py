# -*- coding: utf-8 -*-
#
# Eve Toolchain - GT4Py Project - GridTools Framework
#
# Copyright (c) 2020, CSCS - Swiss National Supercomputing Center, ETH Zurich
# All rights reserved.
#
# This file is part of the GT4Py project and the GridTools framework.
# GT4Py is free software: you can redistribute it and/or modify it under
# the terms of the GNU General Public License as published by the
# Free Software Foundation, either version 3 of the License, or any later
# version. See the LICENSE.txt file at the top-level directory of this
# distribution for a copy of the license or check <https://www.gnu.org/licenses/>.
#
# SPDX-License-Identifier: GPL-3.0-or-later
import ast
import enum
import inspect
import sys
import typing

import typing_inspect

import eve.types
import gtc.common
from eve import UIDGenerator

from . import ast_node_matcher as anm
from . import gtscript_ast
from .ast_node_matcher import Capture


class PyToGTScript:
    @staticmethod
    def _all_subclasses(typ, *, module=None):
        """
            Return all subclasses of a given type.

            The type must be one of

             - :class:`GTScriptAstNode` (returns all subclasses of the given class)
             - :class:`Union` (return the subclasses of the united)
             - :class:`ForwardRef` (resolve the reference given the specified module and return its subclasses)
             - built-in python type: :class:`str`, :class:`int`, `type(None)` (return as is)
        """
<<<<<<< HEAD
        if inspect.isclass(typ) and issubclass(typ, gtscript_ast.GTScriptASTNode):
            result = set()
            result.add(typ)
            result.update(typ.__subclasses__())
            result.update(
                [
=======
        if inspect.isclass(typ) and issubclass(typ, gtscript_ast.GTScriptAstNode):
            result = {
                typ,
                *typ.__subclasses__(),
                *[
>>>>>>> 53a44afb
                    s
                    for c in typ.__subclasses__()
                    for s in PyToGTScript._all_subclasses(c)
                    if not inspect.isabstract(c)
                ]
            )
            return result
        elif inspect.isclass(typ) and typ in [
            gtc.common.AssignmentKind,
            gtc.common.UnaryOperator,
            gtc.common.BinaryOperator,
        ]:
            # note: other types in gtc.common, e.g. gtc.common.DataType are not valid leaf nodes here as they
            #  map to symbols in the gtscript ast and are resolved there
            assert issubclass(typ, enum.Enum)
            return {typ}
        elif typing_inspect.is_union_type(typ):
            return {typ for el_cls in typing_inspect.get_args(typ) for PyToGTScript._all_subclasses(el_cls, module=module)}
        elif isinstance(typ, typing.ForwardRef):
            type_name = typing_inspect.get_forward_arg(typ)
            if not hasattr(module, type_name):
                raise ValueError(
                    f"Reference to type `{type_name}` in `ForwardRef` not found in module {module.__name__}"
                )
            return PyToGTScript._all_subclasses(getattr(module, type_name), module=module)
        elif typ in [
            eve.types.StrictStr,
            eve.types.StrictInt,
            eve.types.StrictFloat,
            str,
            int,
            float,
            type(None),
<<<<<<< HEAD
        ]:  # TODO(tehrengruber): enhance
            return set([typ])
=======
        ]:  # todo: enhance
            return {typ}
>>>>>>> 53a44afb

        raise ValueError(f"Invalid field type {typ}")

    class Templates:
        """
        Stores the templates / pattern nodes to be used extracting information from the Python ast.

        Templates are a 1-to-1 mapping from context and Python ast node to GTScript ast node. Context is encoded in the
        field types and all understood sementic is encoded in the structure.
        """

        Symbol = ast.Name(id=Capture("name"))

        IterationOrder = ast.withitem(
            context_expr=ast.Call(
                func=ast.Name(id="computation"), args=[ast.Name(id=Capture("order"))]
            )
        )

        Constant = ast.Constant(value=Capture("value"))

        Interval = ast.withitem(
            context_expr=ast.Call(
                func=ast.Name(id="interval"), args=[Capture("start"), Capture("stop")]
            )
        )

        # TODO(tehrengruber): this needs to be a function, since the uid must be generated each time
        LocationSpecification = ast.withitem(
            context_expr=ast.Call(
                func=ast.Name(id="location"), args=[ast.Name(id=Capture("location_type"))]
            ),
            optional_vars=Capture(
                "name", default=ast.Name(id=UIDGenerator.get_unique_id(prefix="location"))
            ),
        )

        SubscriptSingle = ast.Subscript(
            value=Capture("value"), slice=ast.Index(value=ast.Name(id=Capture("index")))
        )

        SubscriptMultiple = ast.Subscript(
            value=Capture("value"), slice=ast.Index(value=ast.Tuple(elts=Capture("indices")))
        )

        BinaryOp = ast.BinOp(op=Capture("op"), left=Capture("left"), right=Capture("right"))

        Call = ast.Call(args=Capture("args"), func=ast.Name(id=Capture("func")))

        LocationComprehension = ast.comprehension(
            target=Capture("target"), iter=Capture("iterator")
        )

        Generator = ast.GeneratorExp(generators=Capture("generators"), elt=Capture("elt"))

        Assign = ast.Assign(targets=[Capture("target")], value=Capture("value"))

        Stencil = ast.With(items=Capture("iteration_spec"), body=Capture("body"))

        Pass = ast.Pass()

        Argument = ast.arg(arg=Capture("name"), annotation=Capture("type_"))

        Computation = ast.FunctionDef(
            args=ast.arguments(args=Capture("arguments")),
            body=Capture("stencils"),
            name=Capture("name"),
        )

    leaf_map = {
        ast.Mult: gtc.common.BinaryOperator.MUL,
        ast.Add: gtc.common.BinaryOperator.ADD,
        ast.Div: gtc.common.BinaryOperator.DIV,
        ast.Pass: gtscript_ast.Pass,
    }

    def transform(self, node, eligible_node_types=None):
        """
        Transform python ast into GTScript ast recursively.
        """
        if eligible_node_types is None:
            eligible_node_types = [gtscript_ast.Computation]

        if isinstance(node, ast.AST):
            is_leaf_node = len(list(ast.iter_fields(node))) == 0
            if is_leaf_node:
                if not type(node) in self.leaf_map:
                    raise ValueError(
                        f"Leaf node of type {type(node)}, found in the python ast, can not be mapped."
                    )
                return self.leaf_map[type(node)]
            else:
                # visit node fields and transform
                # TODO(tehrengruber): check if multiple nodes match and throw an error in that case
                # disadvantage: templates can be ambiguous
                for node_type in eligible_node_types:
                    if not hasattr(self.Templates, node_type.__name__):
                        continue
                    captures = {}
                    if not anm.match(
                        node, getattr(self.Templates, node_type.__name__), captures=captures
                    ):
                        continue
                    module = sys.modules[node_type.__module__]
                    transformed_captures = {}
                    for name, capture in captures.items():
                        assert (
                            name in node_type.__annotations__
                        ), f"Invalid capture. No field named `{name}` in `{str(node_type)}`"
                        field_type = node_type.__annotations__[name]
                        if typing_inspect.get_origin(field_type) == list:
                            # determine eligible capture types
                            el_type = typing_inspect.get_args(field_type)[0]
                            eligible_capture_types = self._all_subclasses(el_type, module=module)

                            # transform captures recursively
                            transformed_captures[name] = []
                            for child_capture in capture:
                                transformed_captures[name].append(
                                    self.transform(child_capture, eligible_capture_types)
                                )
                        else:
                            # determine eligible capture types
                            eligible_capture_types = self._all_subclasses(field_type, module=module)
                            # transform captures recursively
                            transformed_captures[name] = self.transform(
                                capture, eligible_capture_types
                            )
                    return node_type(**transformed_captures)
                raise ValueError(
                    "Expected a node of type {}".format(
                        ", ".join([ent.__name__ for ent in eligible_node_types])
                    )
                )
        elif type(node) in eligible_node_types:
            return node

        raise ValueError(
            "Expected a node of type {}, but got {}".format(
                {*eligible_node_types, ast.AST}, type(node)
            )
        )<|MERGE_RESOLUTION|>--- conflicted
+++ resolved
@@ -43,26 +43,17 @@
              - :class:`ForwardRef` (resolve the reference given the specified module and return its subclasses)
              - built-in python type: :class:`str`, :class:`int`, `type(None)` (return as is)
         """
-<<<<<<< HEAD
         if inspect.isclass(typ) and issubclass(typ, gtscript_ast.GTScriptASTNode):
-            result = set()
-            result.add(typ)
-            result.update(typ.__subclasses__())
-            result.update(
-                [
-=======
-        if inspect.isclass(typ) and issubclass(typ, gtscript_ast.GTScriptAstNode):
             result = {
                 typ,
                 *typ.__subclasses__(),
                 *[
->>>>>>> 53a44afb
                     s
                     for c in typ.__subclasses__()
                     for s in PyToGTScript._all_subclasses(c)
                     if not inspect.isabstract(c)
                 ]
-            )
+            }
             return result
         elif inspect.isclass(typ) and typ in [
             gtc.common.AssignmentKind,
@@ -90,13 +81,8 @@
             int,
             float,
             type(None),
-<<<<<<< HEAD
         ]:  # TODO(tehrengruber): enhance
-            return set([typ])
-=======
-        ]:  # todo: enhance
             return {typ}
->>>>>>> 53a44afb
 
         raise ValueError(f"Invalid field type {typ}")
 
